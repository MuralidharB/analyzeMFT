import asyncio
from optparse import OptionParser, OptionGroup
import sys
from .mft_analyzer import MftAnalyzer
from .constants import VERSION

async def main():
    parser = OptionParser(usage="usage: %prog -f <mft_file> -o <output_file> [options]",
                          version=f"%prog {VERSION}")
    parser.add_option("-f", "--file", dest="filename",
                      help="MFT file to analyze", metavar="FILE")
    parser.add_option("-o", "--output", dest="output_file",
                      help="Output file", metavar="FILE")
    
    export_group = OptionGroup(parser, "Export Options")
    export_group.add_option("--csv", action="store_const", const="csv", dest="export_format",
                            help="Export as CSV (default)")
    export_group.add_option("--json", action="store_const", const="json", dest="export_format",
                            help="Export as JSON")
    export_group.add_option("--xml", action="store_const", const="xml", dest="export_format",
                            help="Export as XML")
    export_group.add_option("--excel", action="store_const", const="excel", dest="export_format",
                            help="Export as Excel")
    export_group.add_option("--body", action="store_const", const="body", dest="export_format",
                            help="Export as body file (for mactime)")
    export_group.add_option("--timeline", action="store_const", const="timeline", dest="export_format",
                            help="Export as TSK timeline")
    export_group.add_option("--l2t", action="store_const", const="l2t", dest="export_format",
                            help="Export as log2timeline CSV")
    parser.add_option_group(export_group)

    verbosity_group = OptionGroup(parser, "Verbosity Options")
    verbosity_group.add_option("-v", action="count", dest="verbosity",
                               help="Increase output verbosity (can be used multiple times)", default=0)
    verbosity_group.add_option("-d", action="count", dest="debug",
                               help="Increase debug output (can be used multiple times)", default=0)
    parser.add_option_group(verbosity_group)

    parser.add_option("-H", "--hash", action="store_true", dest="compute_hashes",
                      help="Compute hashes (MD5, SHA256, SHA512, CRC32)", default=False)

    (options, args) = parser.parse_args()

    if not options.filename:
        parser.print_help()
        print("\nError: No input file specified. Use -f or --file to specify an MFT file.")
        sys.exit(1)

    if not options.output_file:
        parser.print_help()
        print("\nError: No output file specified. Use -o or --output to specify an output file.")
        sys.exit(1)

    # Default to CSV if no format specified
    if not options.export_format:
        options.export_format = "csv"  

<<<<<<< HEAD
    analyzer = MftAnalyzer(options.filename, options.output_file, options.debug, options.very_debug, 
                           options.verbosity, options.compute_hashes, options.export_format)
    await analyzer.analyze()
    print(f"Analysis complete. Results written to {options.output_file}")
=======
    try:
        analyzer = MftAnalyzer(options.filename, options.output_file, options.debug, options.compute_hashes, options.export_format)
        await analyzer.analyze()
        print(f"Analysis complete. Results written to {options.output_file}")
    except FileNotFoundError:
        print(f"Error: The file '{options.filename}' was not found.")
        sys.exit(1)
    except PermissionError:
        print(f"Error: Permission denied when trying to read '{options.filename}' or write to '{options.output_file}'.")
        sys.exit(1)
    except Exception as e:
        print(f"An unexpected error occurred: {str(e)}")
        if options.debug:
            import traceback
            traceback.print_exc()
        sys.exit(1)
>>>>>>> e6591dca

if __name__ == "__main__":
    asyncio.run(main())<|MERGE_RESOLUTION|>--- conflicted
+++ resolved
@@ -1,83 +1,83 @@
-import asyncio
-from optparse import OptionParser, OptionGroup
-import sys
-from .mft_analyzer import MftAnalyzer
-from .constants import VERSION
-
-async def main():
-    parser = OptionParser(usage="usage: %prog -f <mft_file> -o <output_file> [options]",
-                          version=f"%prog {VERSION}")
-    parser.add_option("-f", "--file", dest="filename",
-                      help="MFT file to analyze", metavar="FILE")
-    parser.add_option("-o", "--output", dest="output_file",
-                      help="Output file", metavar="FILE")
-    
-    export_group = OptionGroup(parser, "Export Options")
-    export_group.add_option("--csv", action="store_const", const="csv", dest="export_format",
-                            help="Export as CSV (default)")
-    export_group.add_option("--json", action="store_const", const="json", dest="export_format",
-                            help="Export as JSON")
-    export_group.add_option("--xml", action="store_const", const="xml", dest="export_format",
-                            help="Export as XML")
-    export_group.add_option("--excel", action="store_const", const="excel", dest="export_format",
-                            help="Export as Excel")
-    export_group.add_option("--body", action="store_const", const="body", dest="export_format",
-                            help="Export as body file (for mactime)")
-    export_group.add_option("--timeline", action="store_const", const="timeline", dest="export_format",
-                            help="Export as TSK timeline")
-    export_group.add_option("--l2t", action="store_const", const="l2t", dest="export_format",
-                            help="Export as log2timeline CSV")
-    parser.add_option_group(export_group)
-
-    verbosity_group = OptionGroup(parser, "Verbosity Options")
-    verbosity_group.add_option("-v", action="count", dest="verbosity",
-                               help="Increase output verbosity (can be used multiple times)", default=0)
-    verbosity_group.add_option("-d", action="count", dest="debug",
-                               help="Increase debug output (can be used multiple times)", default=0)
-    parser.add_option_group(verbosity_group)
-
-    parser.add_option("-H", "--hash", action="store_true", dest="compute_hashes",
-                      help="Compute hashes (MD5, SHA256, SHA512, CRC32)", default=False)
-
-    (options, args) = parser.parse_args()
-
-    if not options.filename:
-        parser.print_help()
-        print("\nError: No input file specified. Use -f or --file to specify an MFT file.")
-        sys.exit(1)
-
-    if not options.output_file:
-        parser.print_help()
-        print("\nError: No output file specified. Use -o or --output to specify an output file.")
-        sys.exit(1)
-
-    # Default to CSV if no format specified
-    if not options.export_format:
-        options.export_format = "csv"  
-
-<<<<<<< HEAD
-    analyzer = MftAnalyzer(options.filename, options.output_file, options.debug, options.very_debug, 
-                           options.verbosity, options.compute_hashes, options.export_format)
-    await analyzer.analyze()
-    print(f"Analysis complete. Results written to {options.output_file}")
-=======
-    try:
-        analyzer = MftAnalyzer(options.filename, options.output_file, options.debug, options.compute_hashes, options.export_format)
-        await analyzer.analyze()
-        print(f"Analysis complete. Results written to {options.output_file}")
-    except FileNotFoundError:
-        print(f"Error: The file '{options.filename}' was not found.")
-        sys.exit(1)
-    except PermissionError:
-        print(f"Error: Permission denied when trying to read '{options.filename}' or write to '{options.output_file}'.")
-        sys.exit(1)
-    except Exception as e:
-        print(f"An unexpected error occurred: {str(e)}")
-        if options.debug:
-            import traceback
-            traceback.print_exc()
-        sys.exit(1)
->>>>>>> e6591dca
-
-if __name__ == "__main__":
+import asyncio
+from optparse import OptionParser, OptionGroup
+import sys
+from .mft_analyzer import MftAnalyzer
+from .constants import VERSION
+
+async def main():
+    parser = OptionParser(usage="usage: %prog -f <mft_file> -o <output_file> [options]",
+                          version=f"%prog {VERSION}")
+    parser.add_option("-f", "--file", dest="filename",
+                      help="MFT file to analyze", metavar="FILE")
+    parser.add_option("-o", "--output", dest="output_file",
+                      help="Output file", metavar="FILE")
+    
+    export_group = OptionGroup(parser, "Export Options")
+    export_group.add_option("--csv", action="store_const", const="csv", dest="export_format",
+                            help="Export as CSV (default)")
+    export_group.add_option("--json", action="store_const", const="json", dest="export_format",
+                            help="Export as JSON")
+    export_group.add_option("--xml", action="store_const", const="xml", dest="export_format",
+                            help="Export as XML")
+    export_group.add_option("--excel", action="store_const", const="excel", dest="export_format",
+                            help="Export as Excel")
+    export_group.add_option("--body", action="store_const", const="body", dest="export_format",
+                            help="Export as body file (for mactime)")
+    export_group.add_option("--timeline", action="store_const", const="timeline", dest="export_format",
+                            help="Export as TSK timeline")
+    export_group.add_option("--l2t", action="store_const", const="l2t", dest="export_format",
+                            help="Export as log2timeline CSV")
+    parser.add_option_group(export_group)
+
+    verbosity_group = OptionGroup(parser, "Verbosity Options")
+    verbosity_group.add_option("-v", action="count", dest="verbosity",
+                               help="Increase output verbosity (can be used multiple times)", default=0)
+    verbosity_group.add_option("-d", action="count", dest="debug",
+                               help="Increase debug output (can be used multiple times)", default=0)
+    parser.add_option_group(verbosity_group)
+
+    parser.add_option("-H", "--hash", action="store_true", dest="compute_hashes",
+                      help="Compute hashes (MD5, SHA256, SHA512, CRC32)", default=False)
+
+    (options, args) = parser.parse_args()
+
+    if not options.filename:
+        parser.print_help()
+        print("\nError: No input file specified. Use -f or --file to specify an MFT file.")
+        sys.exit(1)
+
+    if not options.output_file:
+        parser.print_help()
+        print("\nError: No output file specified. Use -o or --output to specify an output file.")
+        sys.exit(1)
+
+    # Default to CSV if no format specified
+    if not options.export_format:
+        options.export_format = "csv"  
+
+
+    analyzer = MftAnalyzer(options.filename, options.output_file, options.debug, options.very_debug, 
+                           options.verbosity, options.compute_hashes, options.export_format)
+    await analyzer.analyze()
+    print(f"Analysis complete. Results written to {options.output_file}")
+
+    try:
+        analyzer = MftAnalyzer(options.filename, options.output_file, options.debug, options.compute_hashes, options.export_format)
+        await analyzer.analyze()
+        print(f"Analysis complete. Results written to {options.output_file}")
+    except FileNotFoundError:
+        print(f"Error: The file '{options.filename}' was not found.")
+        sys.exit(1)
+    except PermissionError:
+        print(f"Error: Permission denied when trying to read '{options.filename}' or write to '{options.output_file}'.")
+        sys.exit(1)
+    except Exception as e:
+        print(f"An unexpected error occurred: {str(e)}")
+        if options.debug:
+            import traceback
+            traceback.print_exc()
+        sys.exit(1)
+ master
+
+if __name__ == "__main__":
     asyncio.run(main())