import struct
import uuid
import hashlib
import zlib
from .constants import *
from .windows_time import WindowsTime
<<<<<<< HEAD
from typing import Dict, Set, List, Optional, Any, Union
=======
from typing import Dict, Set, List, Optional, Any,Union
>>>>>>> e6591dca


class MftRecord:
    def __init__(self, raw_record: bytes, compute_hashes: bool = False) -> None:
        self.raw_record = raw_record
        self.magic = 0
        self.upd_off = 0
        self.upd_cnt = 0
        self.lsn = 0
        self.seq = 0
        self.link = 0
        self.attr_off = 0
        self.flags = 0
        self.size = 0
        self.alloc_sizef = 0
        self.base_ref = 0
        self.next_attrid = 0
        self.recordnum = 0
        self.filename = ''
        self.si_times = {
            'crtime': WindowsTime(0, 0),
            'mtime': WindowsTime(0, 0),
            'atime': WindowsTime(0, 0),
            'ctime': WindowsTime(0, 0)
        }
        self.fn_times = {
            'crtime': WindowsTime(0, 0),
            'mtime': WindowsTime(0, 0),
            'atime': WindowsTime(0, 0),
            'ctime': WindowsTime(0, 0)
        }
        self.filesize = 0
        self.attribute_types = set()
        self.attribute_list = []
        self.object_id = ''
        self.birth_volume_id = ''
        self.birth_object_id = ''
        self.birth_domain_id = ''
        self.parent_ref = 0
        self.md5 = None
        self.sha256 = None
        self.sha512 = None
        self.crc32 = None
        if compute_hashes:
            self.compute_hashes()
        self.parse_record()
        self.security_descriptor = None
        self.volume_name = None
        self.volume_info = None
        self.data_attribute = None
        self.index_root = None
        self.index_allocation = None
        self.bitmap = None
        self.reparse_point = None
        self.ea_information = None
        self.ea = None
        self.logged_utility_stream = None


    def parse_record(self) -> None:
        try:
            self.magic = struct.unpack("<I", self.raw_record[MFT_RECORD_MAGIC_NUMBER_OFFSET:MFT_RECORD_MAGIC_NUMBER_OFFSET+MFT_RECORD_MAGIC_NUMBER_SIZE])[0]
            self.upd_off = struct.unpack("<H", self.raw_record[MFT_RECORD_UPDATE_SEQUENCE_OFFSET:MFT_RECORD_UPDATE_SEQUENCE_OFFSET+MFT_RECORD_UPDATE_SEQUENCE_SIZE])[0]
            self.upd_cnt = struct.unpack("<H", self.raw_record[MFT_RECORD_UPDATE_SEQUENCE_SIZE_OFFSET:MFT_RECORD_UPDATE_SEQUENCE_SIZE_OFFSET+MFT_RECORD_UPDATE_SEQUENCE_SIZE_SIZE])[0]
            self.lsn = struct.unpack("<Q", self.raw_record[MFT_RECORD_LOGFILE_SEQUENCE_NUMBER_OFFSET:MFT_RECORD_LOGFILE_SEQUENCE_NUMBER_OFFSET+MFT_RECORD_LOGFILE_SEQUENCE_NUMBER_SIZE])[0]
            self.seq = struct.unpack("<H", self.raw_record[MFT_RECORD_SEQUENCE_NUMBER_OFFSET:MFT_RECORD_SEQUENCE_NUMBER_OFFSET+MFT_RECORD_SEQUENCE_NUMBER_SIZE])[0]
            self.link = struct.unpack("<H", self.raw_record[MFT_RECORD_HARD_LINK_COUNT_OFFSET:MFT_RECORD_HARD_LINK_COUNT_OFFSET+MFT_RECORD_HARD_LINK_COUNT_SIZE])[0]
            self.attr_off = struct.unpack("<H", self.raw_record[MFT_RECORD_FIRST_ATTRIBUTE_OFFSET:MFT_RECORD_FIRST_ATTRIBUTE_OFFSET+MFT_RECORD_FIRST_ATTRIBUTE_SIZE])[0]
            self.flags = struct.unpack("<H", self.raw_record[MFT_RECORD_FLAGS_OFFSET:MFT_RECORD_FLAGS_OFFSET+MFT_RECORD_FLAGS_SIZE])[0]
            self.size = struct.unpack("<I", self.raw_record[MFT_RECORD_USED_SIZE_OFFSET:MFT_RECORD_USED_SIZE_OFFSET+MFT_RECORD_USED_SIZE_SIZE])[0]
            self.alloc_sizef = struct.unpack("<I", self.raw_record[MFT_RECORD_ALLOCATED_SIZE_OFFSET:MFT_RECORD_ALLOCATED_SIZE_OFFSET+MFT_RECORD_ALLOCATED_SIZE_SIZE])[0]
            self.base_ref = struct.unpack("<Q", self.raw_record[MFT_RECORD_FILE_REFERENCE_OFFSET:MFT_RECORD_FILE_REFERENCE_OFFSET+MFT_RECORD_FILE_REFERENCE_SIZE])[0]
            self.next_attrid = struct.unpack("<H", self.raw_record[MFT_RECORD_NEXT_ATTRIBUTE_ID_OFFSET:MFT_RECORD_NEXT_ATTRIBUTE_ID_OFFSET+MFT_RECORD_NEXT_ATTRIBUTE_ID_SIZE])[0]
            self.recordnum = struct.unpack("<I", self.raw_record[MFT_RECORD_RECORD_NUMBER_OFFSET:MFT_RECORD_RECORD_NUMBER_OFFSET+MFT_RECORD_RECORD_NUMBER_SIZE])[0]
            self.parse_attributes()

        except struct.error:
            if hasattr(self, 'debug') and self.debug:
                print(f"Error parsing MFT record header for record {self.recordnum}")

    def parse_attributes(self) -> None:
        offset = self.attr_off
        while offset < len(self.raw_record) - 8:
            try:
                attr_type = struct.unpack("<L", self.raw_record[offset:offset+4])[0]
                attr_len = struct.unpack("<L", self.raw_record[offset+4:offset+8])[0]

                if attr_type == 0xffffffff or attr_len == 0:
                    break

                self.attribute_types.add(attr_type)

                if attr_type == STANDARD_INFORMATION_ATTRIBUTE:
                    self.parse_si_attribute(offset)
                elif attr_type == FILE_NAME_ATTRIBUTE:
                    self.parse_fn_attribute(offset)
                elif attr_type == ATTRIBUTE_LIST_ATTRIBUTE:
                    self.parse_attribute_list(offset)
                elif attr_type == OBJECT_ID_ATTRIBUTE:
                    self.parse_object_id_attribute(offset)
                elif attr_type == SECURITY_DESCRIPTOR_ATTRIBUTE:
                    self.parse_security_descriptor(offset)
                elif attr_type == VOLUME_NAME_ATTRIBUTE:
                    self.parse_volume_name(offset)
                elif attr_type == VOLUME_INFORMATION_ATTRIBUTE:
                    self.parse_volume_information(offset)
                elif attr_type == DATA_ATTRIBUTE:
                    self.parse_data(offset)
                elif attr_type == INDEX_ROOT_ATTRIBUTE:
                    self.parse_index_root(offset)
                elif attr_type == INDEX_ALLOCATION_ATTRIBUTE:
                    self.parse_index_allocation(offset)
                elif attr_type == BITMAP_ATTRIBUTE:
                    self.parse_bitmap(offset)
                elif attr_type == REPARSE_POINT_ATTRIBUTE:
                    self.parse_reparse_point(offset)
                elif attr_type == EA_INFORMATION_ATTRIBUTE:
                    self.parse_ea_information(offset)
                elif attr_type == EA_ATTRIBUTE:
                    self.parse_ea(offset)
                elif attr_type == LOGGED_UTILITY_STREAM_ATTRIBUTE:
                    self.parse_logged_utility_stream(offset)

                offset += attr_len
            except struct.error:
                offset += 1

    def parse_si_attribute(self, offset: int) -> None:
        si_data = self.raw_record[offset+24:offset+72]
        if len(si_data) >= 32:
            try:
                self.si_times = {
                    'crtime': WindowsTime(struct.unpack("<L", si_data[:4])[0], struct.unpack("<L", si_data[4:8])[0]),
                    'mtime': WindowsTime(struct.unpack("<L", si_data[8:12])[0], struct.unpack("<L", si_data[12:16])[0]),
                    'ctime': WindowsTime(struct.unpack("<L", si_data[16:20])[0], struct.unpack("<L", si_data[20:24])[0]),
                    'atime': WindowsTime(struct.unpack("<L", si_data[24:28])[0], struct.unpack("<L", si_data[28:32])[0])
                }
            except struct.error:
                pass

    def parse_fn_attribute(self, offset: int) -> None:
        fn_data = self.raw_record[offset+24:]
        if len(fn_data) >= 64:
            try:
                self.fn_times = {
                    'crtime': WindowsTime(struct.unpack("<L", fn_data[8:12])[0], struct.unpack("<L", fn_data[12:16])[0]),
                    'mtime': WindowsTime(struct.unpack("<L", fn_data[16:20])[0], struct.unpack("<L", fn_data[20:24])[0]),
                    'ctime': WindowsTime(struct.unpack("<L", fn_data[24:28])[0], struct.unpack("<L", fn_data[28:32])[0]),
                    'atime': WindowsTime(struct.unpack("<L", fn_data[32:36])[0], struct.unpack("<L", fn_data[36:40])[0])
                }
                self.filesize = struct.unpack("<Q", fn_data[48:56])[0]
                name_len = struct.unpack("B", fn_data[64:65])[0]
                if len(fn_data) >= 66 + name_len * 2:
                    self.filename = fn_data[66:66+name_len*2].decode('utf-16-le', errors='replace')
                self.parent_ref = struct.unpack("<Q", fn_data[:8])[0] & 0x0000FFFFFFFFFFFF
            except struct.error:
                pass

    def parse_object_id_attribute(self, offset: int) -> None:
        obj_id_data = self.raw_record[offset+24:offset+88]
        if len(obj_id_data) >= 64:
            try:
                self.object_id = str(uuid.UUID(bytes_le=obj_id_data[:16]))
                self.birth_volume_id = str(uuid.UUID(bytes_le=obj_id_data[16:32]))
                self.birth_object_id = str(uuid.UUID(bytes_le=obj_id_data[32:48]))
                self.birth_domain_id = str(uuid.UUID(bytes_le=obj_id_data[48:64]))
            except (struct.error, ValueError):
                if self.debug:
                    print(f"Error parsing Object ID attribute for record {self.recordnum}")
    
    def get_parent_record_num(self) -> int:
        return self.parent_ref & 0x0000FFFFFFFFFFFF

    def parse_attribute_list(self, offset: int) -> None:
        attr_content_offset = offset + struct.unpack("<H", self.raw_record[offset+20:offset+22])[0]
        attr_content_end = offset + struct.unpack("<L", self.raw_record[offset+4:offset+8])[0]
        
        while attr_content_offset < attr_content_end:
            try:
                attr_type = struct.unpack("<L", self.raw_record[attr_content_offset:attr_content_offset+4])[0]
                attr_len = struct.unpack("<H", self.raw_record[attr_content_offset+4:attr_content_offset+6])[0]
                name_len = struct.unpack("B", self.raw_record[attr_content_offset+6:attr_content_offset+7])[0]
                name_offset = struct.unpack("B", self.raw_record[attr_content_offset+7:attr_content_offset+8])[0]
                
                if name_len > 0:
                    name = self.raw_record[attr_content_offset+name_offset:attr_content_offset+name_offset+name_len*2].decode('utf-16-le', errors='replace')
                else:
                    name = ""
                
                vcn = struct.unpack("<Q", self.raw_record[attr_content_offset+8:attr_content_offset+16])[0]
                ref = struct.unpack("<Q", self.raw_record[attr_content_offset+16:attr_content_offset+24])[0]
                
                self.attribute_list.append({
                    'type': attr_type,
                    'name': name,
                    'vcn': vcn,
                    'reference': ref
                })
                
                attr_content_offset += attr_len
            except struct.error:
                break

    def parse_security_descriptor(self, offset: int) -> None:
        sd_data = self.raw_record[offset+24:]
        if len(sd_data) >= 20:
            try:
                revision = struct.unpack("B", sd_data[0:1])[0]
                control = struct.unpack("<H", sd_data[2:4])[0]
                owner_offset = struct.unpack("<L", sd_data[4:8])[0]
                group_offset = struct.unpack("<L", sd_data[8:12])[0]
                sacl_offset = struct.unpack("<L", sd_data[12:16])[0]
                dacl_offset = struct.unpack("<L", sd_data[16:20])[0]
                
                self.security_descriptor = {
                    'revision': revision,
                    'control': control,
                    'owner_offset': owner_offset,
                    'group_offset': group_offset,
                    'sacl_offset': sacl_offset,
                    'dacl_offset': dacl_offset
                }
            except struct.error:
                if self.debug:
                    print(f"Error parsing Security Descriptor attribute for record {self.recordnum}")

    def parse_volume_name(self, offset: int) -> None:
        vn_data = self.raw_record[offset+24:]
        try:
            name_length = struct.unpack("<H", vn_data[:2])[0]
            self.volume_name = vn_data[2:2+name_length*2].decode('utf-16-le', errors='replace')
        except struct.error:
            if self.debug:
                print(f"Error parsing Volume Name attribute for record {self.recordnum}")

    def parse_volume_information(self, offset: int) -> None:
        vi_data = self.raw_record[offset+24:offset+48]
        if len(vi_data) >= 12:
            try:
                self.volume_info = {
                    'major_version': struct.unpack("B", vi_data[8:9])[0],
                    'minor_version': struct.unpack("B", vi_data[9:10])[0],
                    'flags': struct.unpack("<H", vi_data[10:12])[0]
                }
            except struct.error:
                if self.debug:
                    print(f"Error parsing Volume Information attribute for record {self.recordnum}")

    def parse_data(self, offset):
        data_header = self.raw_record[offset:offset+24]
        try:
            non_resident_flag = struct.unpack("B", data_header[8:9])[0]
            name_length = struct.unpack("B", data_header[9:10])[0]
            name_offset = struct.unpack("<H", data_header[10:12])[0]
            if name_length > 0:
                name = self.raw_record[offset+name_offset:offset+name_offset+name_length*2].decode('utf-16-le', errors='replace')
            else:
                name = ""
            
            if non_resident_flag == 0:  # Resident
                content_size = struct.unpack("<L", data_header[16:20])[0]
                content_offset = struct.unpack("<H", data_header[20:22])[0]
                content = self.raw_record[offset+content_offset:offset+content_offset+content_size]
            else:  # Non-resident
                start_vcn = struct.unpack("<Q", data_header[16:24])[0]
                last_vcn = struct.unpack("<Q", self.raw_record[offset+24:offset+32])[0]
                
            self.data_attribute = {
                'name': name,
                'non_resident': bool(non_resident_flag),
                'content_size': content_size if non_resident_flag == 0 else None,
                'start_vcn': start_vcn if non_resident_flag != 0 else None,
                'last_vcn': last_vcn if non_resident_flag != 0 else None
            }
        except struct.error:
            if self.debug:
                print(f"Error parsing Data attribute for record {self.recordnum}")

    def parse_index_root(self, offset: int) -> None:
        ir_data = self.raw_record[offset+24:]
        try:
            attr_type = struct.unpack("<L", ir_data[:4])[0]
            collation_rule = struct.unpack("<L", ir_data[4:8])[0]
            index_alloc_size = struct.unpack("<L", ir_data[8:12])[0]
            clusters_per_index = struct.unpack("B", ir_data[12:13])[0]
            
            self.index_root = {
                'attr_type': attr_type,
                'collation_rule': collation_rule,
                'index_alloc_size': index_alloc_size,
                'clusters_per_index': clusters_per_index
            }
        except struct.error:
            if self.debug:
                print(f"Error parsing Index Root attribute for record {self.recordnum}")

    def parse_index_allocation(self, offset: int) -> None:
        ia_data = self.raw_record[offset+24:]
        try:
            data_runs_offset = struct.unpack("<H", ia_data[:2])[0]
            self.index_allocation = {
                'data_runs_offset': data_runs_offset
            }
        except struct.error:
            if self.debug:
                print(f"Error parsing Index Allocation attribute for record {self.recordnum}")

    def parse_bitmap(self, offset: int) -> None:
        bitmap_data = self.raw_record[offset+24:]
        try:
            bitmap_size = struct.unpack("<L", bitmap_data[:4])[0]
            self.bitmap = {
                'size': bitmap_size,
                'data': bitmap_data[4:4+bitmap_size]
            }
        except struct.error:
            if self.debug:
                print(f"Error parsing Bitmap attribute for record {self.recordnum}")

    def parse_reparse_point(self, offset: int) -> None:
        rp_data = self.raw_record[offset+24:]
        try:
            reparse_tag = struct.unpack("<L", rp_data[:4])[0]
            reparse_data_length = struct.unpack("<H", rp_data[4:6])[0]
            self.reparse_point = {
                'reparse_tag': reparse_tag,
                'data_length': reparse_data_length,
                'data': rp_data[8:8+reparse_data_length]
            }
        except struct.error:
            if self.debug:
                print(f"Error parsing Reparse Point attribute for record {self.recordnum}")

    def parse_ea_information(self, offset: int) -> None:
        eai_data = self.raw_record[offset+24:]
        try:
            ea_size = struct.unpack("<L", eai_data[:4])[0]
            ea_count = struct.unpack("<L", eai_data[4:8])[0]
            self.ea_information = {
                'ea_size': ea_size,
                'ea_count': ea_count
            }
        except struct.error:
            if self.debug:
                print(f"Error parsing EA Information attribute for record {self.recordnum}")

    def parse_ea(self, offset: int) -> None:
        ea_data = self.raw_record[offset+24:]
        try:
            next_entry_offset = struct.unpack("<L", ea_data[:4])[0]
            flags = struct.unpack("B", ea_data[4:5])[0]
            name_length = struct.unpack("B", ea_data[5:6])[0]
            value_length = struct.unpack("<H", ea_data[6:8])[0]
            name = ea_data[8:8+name_length].decode('ascii', errors='replace')
            value = ea_data[8+name_length:8+name_length+value_length]
            
            self.ea = {
                'next_entry_offset': next_entry_offset,
                'flags': flags,
                'name': name,
                'value': value
            }
        except struct.error:
            if self.debug:
                print(f"Error parsing EA attribute for record {self.recordnum}")

    def parse_logged_utility_stream(self, offset: int) -> None:
        lus_data = self.raw_record[offset+24:]
        try:
            stream_size = struct.unpack("<Q", lus_data[:8])[0]
            self.logged_utility_stream = {
                'size': stream_size,
                'data': lus_data[8:8+stream_size]
            }
        except struct.error:
            if self.debug:
                print(f"Error parsing Logged Utility Stream attribute for record {self.recordnum}")


    def to_csv(self) -> List[Union[str, int]]:
        row = [
            self.recordnum,
            "Valid" if self.magic == int.from_bytes(MFT_RECORD_MAGIC, BYTE_ORDER) else "Invalid",
            "In Use" if self.flags & FILE_RECORD_IN_USE else "Not in Use",
            self.get_file_type(),
            self.seq,
            self.get_parent_record_num(),
            self.base_ref >> 48,
            
            self.filename,
            "",  # Filepath (to be filled later)
            
            self.si_times['crtime'].dtstr,
            self.si_times['mtime'].dtstr,
            self.si_times['atime'].dtstr,
            self.si_times['ctime'].dtstr,
            
            self.fn_times['crtime'].dtstr,
            self.fn_times['mtime'].dtstr,
            self.fn_times['atime'].dtstr,
            self.fn_times['ctime'].dtstr,
            
            self.object_id,
            self.birth_volume_id,
            self.birth_object_id,
            self.birth_domain_id,
            
            str(STANDARD_INFORMATION_ATTRIBUTE in self.attribute_types),
            str(ATTRIBUTE_LIST_ATTRIBUTE in self.attribute_types),
            str(FILE_NAME_ATTRIBUTE in self.attribute_types),
            str(VOLUME_NAME_ATTRIBUTE in self.attribute_types),
            str(VOLUME_INFORMATION_ATTRIBUTE in self.attribute_types),
            str(DATA_ATTRIBUTE in self.attribute_types),
            str(INDEX_ROOT_ATTRIBUTE in self.attribute_types),
            str(INDEX_ALLOCATION_ATTRIBUTE in self.attribute_types),
            str(BITMAP_ATTRIBUTE in self.attribute_types),
            str(REPARSE_POINT_ATTRIBUTE in self.attribute_types),
            str(EA_INFORMATION_ATTRIBUTE in self.attribute_types),
            str(EA_ATTRIBUTE in self.attribute_types),
            str(LOGGED_UTILITY_STREAM_ATTRIBUTE in self.attribute_types),
            
            str(self.attribute_list),
            str(self.security_descriptor),
            self.volume_name,
            str(self.volume_info),
            str(self.data_attribute),
            str(self.index_root),
            str(self.index_allocation),
            str(self.bitmap),
            str(self.reparse_point),
            str(self.ea_information),
            str(self.ea),
            str(self.logged_utility_stream)
        ]
        if self.md5 is not None:
            row.extend([self.md5, self.sha256, self.sha512, self.crc32])
        else:
            row.extend([""] * 4)  # Add empty strings for hash fields if not computed
        return row

    def compute_hashes(self) -> None:
        md5 = hashlib.md5()
        sha256 = hashlib.sha256()
        sha512 = hashlib.sha512()
        
        md5.update(self.raw_record)
        sha256.update(self.raw_record)
        sha512.update(self.raw_record)
        
        self.md5 = md5.hexdigest()
        self.sha256 = sha256.hexdigest()
        self.sha512 = sha512.hexdigest()
        self.crc32 = format(zlib.crc32(self.raw_record) & 0xFFFFFFFF, '08x')

    def get_file_type(self)-> str:
        if self.flags & FILE_RECORD_IS_DIRECTORY:
            return "Directory"
        elif self.flags & FILE_RECORD_IS_EXTENSION:
            return "Extension"
        elif self.flags & FILE_RECORD_HAS_SPECIAL_INDEX:
            return "Special Index"
        else:
            return "File"<|MERGE_RESOLUTION|>--- conflicted
+++ resolved
@@ -1,474 +1,472 @@
-import struct
-import uuid
-import hashlib
-import zlib
-from .constants import *
-from .windows_time import WindowsTime
-<<<<<<< HEAD
-from typing import Dict, Set, List, Optional, Any, Union
-=======
-from typing import Dict, Set, List, Optional, Any,Union
->>>>>>> e6591dca
-
-
-class MftRecord:
-    def __init__(self, raw_record: bytes, compute_hashes: bool = False) -> None:
-        self.raw_record = raw_record
-        self.magic = 0
-        self.upd_off = 0
-        self.upd_cnt = 0
-        self.lsn = 0
-        self.seq = 0
-        self.link = 0
-        self.attr_off = 0
-        self.flags = 0
-        self.size = 0
-        self.alloc_sizef = 0
-        self.base_ref = 0
-        self.next_attrid = 0
-        self.recordnum = 0
-        self.filename = ''
-        self.si_times = {
-            'crtime': WindowsTime(0, 0),
-            'mtime': WindowsTime(0, 0),
-            'atime': WindowsTime(0, 0),
-            'ctime': WindowsTime(0, 0)
-        }
-        self.fn_times = {
-            'crtime': WindowsTime(0, 0),
-            'mtime': WindowsTime(0, 0),
-            'atime': WindowsTime(0, 0),
-            'ctime': WindowsTime(0, 0)
-        }
-        self.filesize = 0
-        self.attribute_types = set()
-        self.attribute_list = []
-        self.object_id = ''
-        self.birth_volume_id = ''
-        self.birth_object_id = ''
-        self.birth_domain_id = ''
-        self.parent_ref = 0
-        self.md5 = None
-        self.sha256 = None
-        self.sha512 = None
-        self.crc32 = None
-        if compute_hashes:
-            self.compute_hashes()
-        self.parse_record()
-        self.security_descriptor = None
-        self.volume_name = None
-        self.volume_info = None
-        self.data_attribute = None
-        self.index_root = None
-        self.index_allocation = None
-        self.bitmap = None
-        self.reparse_point = None
-        self.ea_information = None
-        self.ea = None
-        self.logged_utility_stream = None
-
-
-    def parse_record(self) -> None:
-        try:
-            self.magic = struct.unpack("<I", self.raw_record[MFT_RECORD_MAGIC_NUMBER_OFFSET:MFT_RECORD_MAGIC_NUMBER_OFFSET+MFT_RECORD_MAGIC_NUMBER_SIZE])[0]
-            self.upd_off = struct.unpack("<H", self.raw_record[MFT_RECORD_UPDATE_SEQUENCE_OFFSET:MFT_RECORD_UPDATE_SEQUENCE_OFFSET+MFT_RECORD_UPDATE_SEQUENCE_SIZE])[0]
-            self.upd_cnt = struct.unpack("<H", self.raw_record[MFT_RECORD_UPDATE_SEQUENCE_SIZE_OFFSET:MFT_RECORD_UPDATE_SEQUENCE_SIZE_OFFSET+MFT_RECORD_UPDATE_SEQUENCE_SIZE_SIZE])[0]
-            self.lsn = struct.unpack("<Q", self.raw_record[MFT_RECORD_LOGFILE_SEQUENCE_NUMBER_OFFSET:MFT_RECORD_LOGFILE_SEQUENCE_NUMBER_OFFSET+MFT_RECORD_LOGFILE_SEQUENCE_NUMBER_SIZE])[0]
-            self.seq = struct.unpack("<H", self.raw_record[MFT_RECORD_SEQUENCE_NUMBER_OFFSET:MFT_RECORD_SEQUENCE_NUMBER_OFFSET+MFT_RECORD_SEQUENCE_NUMBER_SIZE])[0]
-            self.link = struct.unpack("<H", self.raw_record[MFT_RECORD_HARD_LINK_COUNT_OFFSET:MFT_RECORD_HARD_LINK_COUNT_OFFSET+MFT_RECORD_HARD_LINK_COUNT_SIZE])[0]
-            self.attr_off = struct.unpack("<H", self.raw_record[MFT_RECORD_FIRST_ATTRIBUTE_OFFSET:MFT_RECORD_FIRST_ATTRIBUTE_OFFSET+MFT_RECORD_FIRST_ATTRIBUTE_SIZE])[0]
-            self.flags = struct.unpack("<H", self.raw_record[MFT_RECORD_FLAGS_OFFSET:MFT_RECORD_FLAGS_OFFSET+MFT_RECORD_FLAGS_SIZE])[0]
-            self.size = struct.unpack("<I", self.raw_record[MFT_RECORD_USED_SIZE_OFFSET:MFT_RECORD_USED_SIZE_OFFSET+MFT_RECORD_USED_SIZE_SIZE])[0]
-            self.alloc_sizef = struct.unpack("<I", self.raw_record[MFT_RECORD_ALLOCATED_SIZE_OFFSET:MFT_RECORD_ALLOCATED_SIZE_OFFSET+MFT_RECORD_ALLOCATED_SIZE_SIZE])[0]
-            self.base_ref = struct.unpack("<Q", self.raw_record[MFT_RECORD_FILE_REFERENCE_OFFSET:MFT_RECORD_FILE_REFERENCE_OFFSET+MFT_RECORD_FILE_REFERENCE_SIZE])[0]
-            self.next_attrid = struct.unpack("<H", self.raw_record[MFT_RECORD_NEXT_ATTRIBUTE_ID_OFFSET:MFT_RECORD_NEXT_ATTRIBUTE_ID_OFFSET+MFT_RECORD_NEXT_ATTRIBUTE_ID_SIZE])[0]
-            self.recordnum = struct.unpack("<I", self.raw_record[MFT_RECORD_RECORD_NUMBER_OFFSET:MFT_RECORD_RECORD_NUMBER_OFFSET+MFT_RECORD_RECORD_NUMBER_SIZE])[0]
-            self.parse_attributes()
-
-        except struct.error:
-            if hasattr(self, 'debug') and self.debug:
-                print(f"Error parsing MFT record header for record {self.recordnum}")
-
-    def parse_attributes(self) -> None:
-        offset = self.attr_off
-        while offset < len(self.raw_record) - 8:
-            try:
-                attr_type = struct.unpack("<L", self.raw_record[offset:offset+4])[0]
-                attr_len = struct.unpack("<L", self.raw_record[offset+4:offset+8])[0]
-
-                if attr_type == 0xffffffff or attr_len == 0:
-                    break
-
-                self.attribute_types.add(attr_type)
-
-                if attr_type == STANDARD_INFORMATION_ATTRIBUTE:
-                    self.parse_si_attribute(offset)
-                elif attr_type == FILE_NAME_ATTRIBUTE:
-                    self.parse_fn_attribute(offset)
-                elif attr_type == ATTRIBUTE_LIST_ATTRIBUTE:
-                    self.parse_attribute_list(offset)
-                elif attr_type == OBJECT_ID_ATTRIBUTE:
-                    self.parse_object_id_attribute(offset)
-                elif attr_type == SECURITY_DESCRIPTOR_ATTRIBUTE:
-                    self.parse_security_descriptor(offset)
-                elif attr_type == VOLUME_NAME_ATTRIBUTE:
-                    self.parse_volume_name(offset)
-                elif attr_type == VOLUME_INFORMATION_ATTRIBUTE:
-                    self.parse_volume_information(offset)
-                elif attr_type == DATA_ATTRIBUTE:
-                    self.parse_data(offset)
-                elif attr_type == INDEX_ROOT_ATTRIBUTE:
-                    self.parse_index_root(offset)
-                elif attr_type == INDEX_ALLOCATION_ATTRIBUTE:
-                    self.parse_index_allocation(offset)
-                elif attr_type == BITMAP_ATTRIBUTE:
-                    self.parse_bitmap(offset)
-                elif attr_type == REPARSE_POINT_ATTRIBUTE:
-                    self.parse_reparse_point(offset)
-                elif attr_type == EA_INFORMATION_ATTRIBUTE:
-                    self.parse_ea_information(offset)
-                elif attr_type == EA_ATTRIBUTE:
-                    self.parse_ea(offset)
-                elif attr_type == LOGGED_UTILITY_STREAM_ATTRIBUTE:
-                    self.parse_logged_utility_stream(offset)
-
-                offset += attr_len
-            except struct.error:
-                offset += 1
-
-    def parse_si_attribute(self, offset: int) -> None:
-        si_data = self.raw_record[offset+24:offset+72]
-        if len(si_data) >= 32:
-            try:
-                self.si_times = {
-                    'crtime': WindowsTime(struct.unpack("<L", si_data[:4])[0], struct.unpack("<L", si_data[4:8])[0]),
-                    'mtime': WindowsTime(struct.unpack("<L", si_data[8:12])[0], struct.unpack("<L", si_data[12:16])[0]),
-                    'ctime': WindowsTime(struct.unpack("<L", si_data[16:20])[0], struct.unpack("<L", si_data[20:24])[0]),
-                    'atime': WindowsTime(struct.unpack("<L", si_data[24:28])[0], struct.unpack("<L", si_data[28:32])[0])
-                }
-            except struct.error:
-                pass
-
-    def parse_fn_attribute(self, offset: int) -> None:
-        fn_data = self.raw_record[offset+24:]
-        if len(fn_data) >= 64:
-            try:
-                self.fn_times = {
-                    'crtime': WindowsTime(struct.unpack("<L", fn_data[8:12])[0], struct.unpack("<L", fn_data[12:16])[0]),
-                    'mtime': WindowsTime(struct.unpack("<L", fn_data[16:20])[0], struct.unpack("<L", fn_data[20:24])[0]),
-                    'ctime': WindowsTime(struct.unpack("<L", fn_data[24:28])[0], struct.unpack("<L", fn_data[28:32])[0]),
-                    'atime': WindowsTime(struct.unpack("<L", fn_data[32:36])[0], struct.unpack("<L", fn_data[36:40])[0])
-                }
-                self.filesize = struct.unpack("<Q", fn_data[48:56])[0]
-                name_len = struct.unpack("B", fn_data[64:65])[0]
-                if len(fn_data) >= 66 + name_len * 2:
-                    self.filename = fn_data[66:66+name_len*2].decode('utf-16-le', errors='replace')
-                self.parent_ref = struct.unpack("<Q", fn_data[:8])[0] & 0x0000FFFFFFFFFFFF
-            except struct.error:
-                pass
-
-    def parse_object_id_attribute(self, offset: int) -> None:
-        obj_id_data = self.raw_record[offset+24:offset+88]
-        if len(obj_id_data) >= 64:
-            try:
-                self.object_id = str(uuid.UUID(bytes_le=obj_id_data[:16]))
-                self.birth_volume_id = str(uuid.UUID(bytes_le=obj_id_data[16:32]))
-                self.birth_object_id = str(uuid.UUID(bytes_le=obj_id_data[32:48]))
-                self.birth_domain_id = str(uuid.UUID(bytes_le=obj_id_data[48:64]))
-            except (struct.error, ValueError):
-                if self.debug:
-                    print(f"Error parsing Object ID attribute for record {self.recordnum}")
-    
-    def get_parent_record_num(self) -> int:
-        return self.parent_ref & 0x0000FFFFFFFFFFFF
-
-    def parse_attribute_list(self, offset: int) -> None:
-        attr_content_offset = offset + struct.unpack("<H", self.raw_record[offset+20:offset+22])[0]
-        attr_content_end = offset + struct.unpack("<L", self.raw_record[offset+4:offset+8])[0]
-        
-        while attr_content_offset < attr_content_end:
-            try:
-                attr_type = struct.unpack("<L", self.raw_record[attr_content_offset:attr_content_offset+4])[0]
-                attr_len = struct.unpack("<H", self.raw_record[attr_content_offset+4:attr_content_offset+6])[0]
-                name_len = struct.unpack("B", self.raw_record[attr_content_offset+6:attr_content_offset+7])[0]
-                name_offset = struct.unpack("B", self.raw_record[attr_content_offset+7:attr_content_offset+8])[0]
-                
-                if name_len > 0:
-                    name = self.raw_record[attr_content_offset+name_offset:attr_content_offset+name_offset+name_len*2].decode('utf-16-le', errors='replace')
-                else:
-                    name = ""
-                
-                vcn = struct.unpack("<Q", self.raw_record[attr_content_offset+8:attr_content_offset+16])[0]
-                ref = struct.unpack("<Q", self.raw_record[attr_content_offset+16:attr_content_offset+24])[0]
-                
-                self.attribute_list.append({
-                    'type': attr_type,
-                    'name': name,
-                    'vcn': vcn,
-                    'reference': ref
-                })
-                
-                attr_content_offset += attr_len
-            except struct.error:
-                break
-
-    def parse_security_descriptor(self, offset: int) -> None:
-        sd_data = self.raw_record[offset+24:]
-        if len(sd_data) >= 20:
-            try:
-                revision = struct.unpack("B", sd_data[0:1])[0]
-                control = struct.unpack("<H", sd_data[2:4])[0]
-                owner_offset = struct.unpack("<L", sd_data[4:8])[0]
-                group_offset = struct.unpack("<L", sd_data[8:12])[0]
-                sacl_offset = struct.unpack("<L", sd_data[12:16])[0]
-                dacl_offset = struct.unpack("<L", sd_data[16:20])[0]
-                
-                self.security_descriptor = {
-                    'revision': revision,
-                    'control': control,
-                    'owner_offset': owner_offset,
-                    'group_offset': group_offset,
-                    'sacl_offset': sacl_offset,
-                    'dacl_offset': dacl_offset
-                }
-            except struct.error:
-                if self.debug:
-                    print(f"Error parsing Security Descriptor attribute for record {self.recordnum}")
-
-    def parse_volume_name(self, offset: int) -> None:
-        vn_data = self.raw_record[offset+24:]
-        try:
-            name_length = struct.unpack("<H", vn_data[:2])[0]
-            self.volume_name = vn_data[2:2+name_length*2].decode('utf-16-le', errors='replace')
-        except struct.error:
-            if self.debug:
-                print(f"Error parsing Volume Name attribute for record {self.recordnum}")
-
-    def parse_volume_information(self, offset: int) -> None:
-        vi_data = self.raw_record[offset+24:offset+48]
-        if len(vi_data) >= 12:
-            try:
-                self.volume_info = {
-                    'major_version': struct.unpack("B", vi_data[8:9])[0],
-                    'minor_version': struct.unpack("B", vi_data[9:10])[0],
-                    'flags': struct.unpack("<H", vi_data[10:12])[0]
-                }
-            except struct.error:
-                if self.debug:
-                    print(f"Error parsing Volume Information attribute for record {self.recordnum}")
-
-    def parse_data(self, offset):
-        data_header = self.raw_record[offset:offset+24]
-        try:
-            non_resident_flag = struct.unpack("B", data_header[8:9])[0]
-            name_length = struct.unpack("B", data_header[9:10])[0]
-            name_offset = struct.unpack("<H", data_header[10:12])[0]
-            if name_length > 0:
-                name = self.raw_record[offset+name_offset:offset+name_offset+name_length*2].decode('utf-16-le', errors='replace')
-            else:
-                name = ""
-            
-            if non_resident_flag == 0:  # Resident
-                content_size = struct.unpack("<L", data_header[16:20])[0]
-                content_offset = struct.unpack("<H", data_header[20:22])[0]
-                content = self.raw_record[offset+content_offset:offset+content_offset+content_size]
-            else:  # Non-resident
-                start_vcn = struct.unpack("<Q", data_header[16:24])[0]
-                last_vcn = struct.unpack("<Q", self.raw_record[offset+24:offset+32])[0]
-                
-            self.data_attribute = {
-                'name': name,
-                'non_resident': bool(non_resident_flag),
-                'content_size': content_size if non_resident_flag == 0 else None,
-                'start_vcn': start_vcn if non_resident_flag != 0 else None,
-                'last_vcn': last_vcn if non_resident_flag != 0 else None
-            }
-        except struct.error:
-            if self.debug:
-                print(f"Error parsing Data attribute for record {self.recordnum}")
-
-    def parse_index_root(self, offset: int) -> None:
-        ir_data = self.raw_record[offset+24:]
-        try:
-            attr_type = struct.unpack("<L", ir_data[:4])[0]
-            collation_rule = struct.unpack("<L", ir_data[4:8])[0]
-            index_alloc_size = struct.unpack("<L", ir_data[8:12])[0]
-            clusters_per_index = struct.unpack("B", ir_data[12:13])[0]
-            
-            self.index_root = {
-                'attr_type': attr_type,
-                'collation_rule': collation_rule,
-                'index_alloc_size': index_alloc_size,
-                'clusters_per_index': clusters_per_index
-            }
-        except struct.error:
-            if self.debug:
-                print(f"Error parsing Index Root attribute for record {self.recordnum}")
-
-    def parse_index_allocation(self, offset: int) -> None:
-        ia_data = self.raw_record[offset+24:]
-        try:
-            data_runs_offset = struct.unpack("<H", ia_data[:2])[0]
-            self.index_allocation = {
-                'data_runs_offset': data_runs_offset
-            }
-        except struct.error:
-            if self.debug:
-                print(f"Error parsing Index Allocation attribute for record {self.recordnum}")
-
-    def parse_bitmap(self, offset: int) -> None:
-        bitmap_data = self.raw_record[offset+24:]
-        try:
-            bitmap_size = struct.unpack("<L", bitmap_data[:4])[0]
-            self.bitmap = {
-                'size': bitmap_size,
-                'data': bitmap_data[4:4+bitmap_size]
-            }
-        except struct.error:
-            if self.debug:
-                print(f"Error parsing Bitmap attribute for record {self.recordnum}")
-
-    def parse_reparse_point(self, offset: int) -> None:
-        rp_data = self.raw_record[offset+24:]
-        try:
-            reparse_tag = struct.unpack("<L", rp_data[:4])[0]
-            reparse_data_length = struct.unpack("<H", rp_data[4:6])[0]
-            self.reparse_point = {
-                'reparse_tag': reparse_tag,
-                'data_length': reparse_data_length,
-                'data': rp_data[8:8+reparse_data_length]
-            }
-        except struct.error:
-            if self.debug:
-                print(f"Error parsing Reparse Point attribute for record {self.recordnum}")
-
-    def parse_ea_information(self, offset: int) -> None:
-        eai_data = self.raw_record[offset+24:]
-        try:
-            ea_size = struct.unpack("<L", eai_data[:4])[0]
-            ea_count = struct.unpack("<L", eai_data[4:8])[0]
-            self.ea_information = {
-                'ea_size': ea_size,
-                'ea_count': ea_count
-            }
-        except struct.error:
-            if self.debug:
-                print(f"Error parsing EA Information attribute for record {self.recordnum}")
-
-    def parse_ea(self, offset: int) -> None:
-        ea_data = self.raw_record[offset+24:]
-        try:
-            next_entry_offset = struct.unpack("<L", ea_data[:4])[0]
-            flags = struct.unpack("B", ea_data[4:5])[0]
-            name_length = struct.unpack("B", ea_data[5:6])[0]
-            value_length = struct.unpack("<H", ea_data[6:8])[0]
-            name = ea_data[8:8+name_length].decode('ascii', errors='replace')
-            value = ea_data[8+name_length:8+name_length+value_length]
-            
-            self.ea = {
-                'next_entry_offset': next_entry_offset,
-                'flags': flags,
-                'name': name,
-                'value': value
-            }
-        except struct.error:
-            if self.debug:
-                print(f"Error parsing EA attribute for record {self.recordnum}")
-
-    def parse_logged_utility_stream(self, offset: int) -> None:
-        lus_data = self.raw_record[offset+24:]
-        try:
-            stream_size = struct.unpack("<Q", lus_data[:8])[0]
-            self.logged_utility_stream = {
-                'size': stream_size,
-                'data': lus_data[8:8+stream_size]
-            }
-        except struct.error:
-            if self.debug:
-                print(f"Error parsing Logged Utility Stream attribute for record {self.recordnum}")
-
-
-    def to_csv(self) -> List[Union[str, int]]:
-        row = [
-            self.recordnum,
-            "Valid" if self.magic == int.from_bytes(MFT_RECORD_MAGIC, BYTE_ORDER) else "Invalid",
-            "In Use" if self.flags & FILE_RECORD_IN_USE else "Not in Use",
-            self.get_file_type(),
-            self.seq,
-            self.get_parent_record_num(),
-            self.base_ref >> 48,
-            
-            self.filename,
-            "",  # Filepath (to be filled later)
-            
-            self.si_times['crtime'].dtstr,
-            self.si_times['mtime'].dtstr,
-            self.si_times['atime'].dtstr,
-            self.si_times['ctime'].dtstr,
-            
-            self.fn_times['crtime'].dtstr,
-            self.fn_times['mtime'].dtstr,
-            self.fn_times['atime'].dtstr,
-            self.fn_times['ctime'].dtstr,
-            
-            self.object_id,
-            self.birth_volume_id,
-            self.birth_object_id,
-            self.birth_domain_id,
-            
-            str(STANDARD_INFORMATION_ATTRIBUTE in self.attribute_types),
-            str(ATTRIBUTE_LIST_ATTRIBUTE in self.attribute_types),
-            str(FILE_NAME_ATTRIBUTE in self.attribute_types),
-            str(VOLUME_NAME_ATTRIBUTE in self.attribute_types),
-            str(VOLUME_INFORMATION_ATTRIBUTE in self.attribute_types),
-            str(DATA_ATTRIBUTE in self.attribute_types),
-            str(INDEX_ROOT_ATTRIBUTE in self.attribute_types),
-            str(INDEX_ALLOCATION_ATTRIBUTE in self.attribute_types),
-            str(BITMAP_ATTRIBUTE in self.attribute_types),
-            str(REPARSE_POINT_ATTRIBUTE in self.attribute_types),
-            str(EA_INFORMATION_ATTRIBUTE in self.attribute_types),
-            str(EA_ATTRIBUTE in self.attribute_types),
-            str(LOGGED_UTILITY_STREAM_ATTRIBUTE in self.attribute_types),
-            
-            str(self.attribute_list),
-            str(self.security_descriptor),
-            self.volume_name,
-            str(self.volume_info),
-            str(self.data_attribute),
-            str(self.index_root),
-            str(self.index_allocation),
-            str(self.bitmap),
-            str(self.reparse_point),
-            str(self.ea_information),
-            str(self.ea),
-            str(self.logged_utility_stream)
-        ]
-        if self.md5 is not None:
-            row.extend([self.md5, self.sha256, self.sha512, self.crc32])
-        else:
-            row.extend([""] * 4)  # Add empty strings for hash fields if not computed
-        return row
-
-    def compute_hashes(self) -> None:
-        md5 = hashlib.md5()
-        sha256 = hashlib.sha256()
-        sha512 = hashlib.sha512()
-        
-        md5.update(self.raw_record)
-        sha256.update(self.raw_record)
-        sha512.update(self.raw_record)
-        
-        self.md5 = md5.hexdigest()
-        self.sha256 = sha256.hexdigest()
-        self.sha512 = sha512.hexdigest()
-        self.crc32 = format(zlib.crc32(self.raw_record) & 0xFFFFFFFF, '08x')
-
-    def get_file_type(self)-> str:
-        if self.flags & FILE_RECORD_IS_DIRECTORY:
-            return "Directory"
-        elif self.flags & FILE_RECORD_IS_EXTENSION:
-            return "Extension"
-        elif self.flags & FILE_RECORD_HAS_SPECIAL_INDEX:
-            return "Special Index"
-        else:
+import struct
+import uuid
+import hashlib
+import zlib
+from .constants import *
+from .windows_time import WindowsTime
+
+from typing import Dict, Set, List, Optional, Any, Union
+
+
+
+class MftRecord:
+    def __init__(self, raw_record: bytes, compute_hashes: bool = False) -> None:
+        self.raw_record = raw_record
+        self.magic = 0
+        self.upd_off = 0
+        self.upd_cnt = 0
+        self.lsn = 0
+        self.seq = 0
+        self.link = 0
+        self.attr_off = 0
+        self.flags = 0
+        self.size = 0
+        self.alloc_sizef = 0
+        self.base_ref = 0
+        self.next_attrid = 0
+        self.recordnum = 0
+        self.filename = ''
+        self.si_times = {
+            'crtime': WindowsTime(0, 0),
+            'mtime': WindowsTime(0, 0),
+            'atime': WindowsTime(0, 0),
+            'ctime': WindowsTime(0, 0)
+        }
+        self.fn_times = {
+            'crtime': WindowsTime(0, 0),
+            'mtime': WindowsTime(0, 0),
+            'atime': WindowsTime(0, 0),
+            'ctime': WindowsTime(0, 0)
+        }
+        self.filesize = 0
+        self.attribute_types = set()
+        self.attribute_list = []
+        self.object_id = ''
+        self.birth_volume_id = ''
+        self.birth_object_id = ''
+        self.birth_domain_id = ''
+        self.parent_ref = 0
+        self.md5 = None
+        self.sha256 = None
+        self.sha512 = None
+        self.crc32 = None
+        if compute_hashes:
+            self.compute_hashes()
+        self.parse_record()
+        self.security_descriptor = None
+        self.volume_name = None
+        self.volume_info = None
+        self.data_attribute = None
+        self.index_root = None
+        self.index_allocation = None
+        self.bitmap = None
+        self.reparse_point = None
+        self.ea_information = None
+        self.ea = None
+        self.logged_utility_stream = None
+
+
+    def parse_record(self) -> None:
+        try:
+            self.magic = struct.unpack("<I", self.raw_record[MFT_RECORD_MAGIC_NUMBER_OFFSET:MFT_RECORD_MAGIC_NUMBER_OFFSET+MFT_RECORD_MAGIC_NUMBER_SIZE])[0]
+            self.upd_off = struct.unpack("<H", self.raw_record[MFT_RECORD_UPDATE_SEQUENCE_OFFSET:MFT_RECORD_UPDATE_SEQUENCE_OFFSET+MFT_RECORD_UPDATE_SEQUENCE_SIZE])[0]
+            self.upd_cnt = struct.unpack("<H", self.raw_record[MFT_RECORD_UPDATE_SEQUENCE_SIZE_OFFSET:MFT_RECORD_UPDATE_SEQUENCE_SIZE_OFFSET+MFT_RECORD_UPDATE_SEQUENCE_SIZE_SIZE])[0]
+            self.lsn = struct.unpack("<Q", self.raw_record[MFT_RECORD_LOGFILE_SEQUENCE_NUMBER_OFFSET:MFT_RECORD_LOGFILE_SEQUENCE_NUMBER_OFFSET+MFT_RECORD_LOGFILE_SEQUENCE_NUMBER_SIZE])[0]
+            self.seq = struct.unpack("<H", self.raw_record[MFT_RECORD_SEQUENCE_NUMBER_OFFSET:MFT_RECORD_SEQUENCE_NUMBER_OFFSET+MFT_RECORD_SEQUENCE_NUMBER_SIZE])[0]
+            self.link = struct.unpack("<H", self.raw_record[MFT_RECORD_HARD_LINK_COUNT_OFFSET:MFT_RECORD_HARD_LINK_COUNT_OFFSET+MFT_RECORD_HARD_LINK_COUNT_SIZE])[0]
+            self.attr_off = struct.unpack("<H", self.raw_record[MFT_RECORD_FIRST_ATTRIBUTE_OFFSET:MFT_RECORD_FIRST_ATTRIBUTE_OFFSET+MFT_RECORD_FIRST_ATTRIBUTE_SIZE])[0]
+            self.flags = struct.unpack("<H", self.raw_record[MFT_RECORD_FLAGS_OFFSET:MFT_RECORD_FLAGS_OFFSET+MFT_RECORD_FLAGS_SIZE])[0]
+            self.size = struct.unpack("<I", self.raw_record[MFT_RECORD_USED_SIZE_OFFSET:MFT_RECORD_USED_SIZE_OFFSET+MFT_RECORD_USED_SIZE_SIZE])[0]
+            self.alloc_sizef = struct.unpack("<I", self.raw_record[MFT_RECORD_ALLOCATED_SIZE_OFFSET:MFT_RECORD_ALLOCATED_SIZE_OFFSET+MFT_RECORD_ALLOCATED_SIZE_SIZE])[0]
+            self.base_ref = struct.unpack("<Q", self.raw_record[MFT_RECORD_FILE_REFERENCE_OFFSET:MFT_RECORD_FILE_REFERENCE_OFFSET+MFT_RECORD_FILE_REFERENCE_SIZE])[0]
+            self.next_attrid = struct.unpack("<H", self.raw_record[MFT_RECORD_NEXT_ATTRIBUTE_ID_OFFSET:MFT_RECORD_NEXT_ATTRIBUTE_ID_OFFSET+MFT_RECORD_NEXT_ATTRIBUTE_ID_SIZE])[0]
+            self.recordnum = struct.unpack("<I", self.raw_record[MFT_RECORD_RECORD_NUMBER_OFFSET:MFT_RECORD_RECORD_NUMBER_OFFSET+MFT_RECORD_RECORD_NUMBER_SIZE])[0]
+            self.parse_attributes()
+
+        except struct.error:
+            if hasattr(self, 'debug') and self.debug:
+                print(f"Error parsing MFT record header for record {self.recordnum}")
+
+    def parse_attributes(self) -> None:
+        offset = self.attr_off
+        while offset < len(self.raw_record) - 8:
+            try:
+                attr_type = struct.unpack("<L", self.raw_record[offset:offset+4])[0]
+                attr_len = struct.unpack("<L", self.raw_record[offset+4:offset+8])[0]
+
+                if attr_type == 0xffffffff or attr_len == 0:
+                    break
+
+                self.attribute_types.add(attr_type)
+
+                if attr_type == STANDARD_INFORMATION_ATTRIBUTE:
+                    self.parse_si_attribute(offset)
+                elif attr_type == FILE_NAME_ATTRIBUTE:
+                    self.parse_fn_attribute(offset)
+                elif attr_type == ATTRIBUTE_LIST_ATTRIBUTE:
+                    self.parse_attribute_list(offset)
+                elif attr_type == OBJECT_ID_ATTRIBUTE:
+                    self.parse_object_id_attribute(offset)
+                elif attr_type == SECURITY_DESCRIPTOR_ATTRIBUTE:
+                    self.parse_security_descriptor(offset)
+                elif attr_type == VOLUME_NAME_ATTRIBUTE:
+                    self.parse_volume_name(offset)
+                elif attr_type == VOLUME_INFORMATION_ATTRIBUTE:
+                    self.parse_volume_information(offset)
+                elif attr_type == DATA_ATTRIBUTE:
+                    self.parse_data(offset)
+                elif attr_type == INDEX_ROOT_ATTRIBUTE:
+                    self.parse_index_root(offset)
+                elif attr_type == INDEX_ALLOCATION_ATTRIBUTE:
+                    self.parse_index_allocation(offset)
+                elif attr_type == BITMAP_ATTRIBUTE:
+                    self.parse_bitmap(offset)
+                elif attr_type == REPARSE_POINT_ATTRIBUTE:
+                    self.parse_reparse_point(offset)
+                elif attr_type == EA_INFORMATION_ATTRIBUTE:
+                    self.parse_ea_information(offset)
+                elif attr_type == EA_ATTRIBUTE:
+                    self.parse_ea(offset)
+                elif attr_type == LOGGED_UTILITY_STREAM_ATTRIBUTE:
+                    self.parse_logged_utility_stream(offset)
+
+                offset += attr_len
+            except struct.error:
+                offset += 1
+
+    def parse_si_attribute(self, offset: int) -> None:
+        si_data = self.raw_record[offset+24:offset+72]
+        if len(si_data) >= 32:
+            try:
+                self.si_times = {
+                    'crtime': WindowsTime(struct.unpack("<L", si_data[:4])[0], struct.unpack("<L", si_data[4:8])[0]),
+                    'mtime': WindowsTime(struct.unpack("<L", si_data[8:12])[0], struct.unpack("<L", si_data[12:16])[0]),
+                    'ctime': WindowsTime(struct.unpack("<L", si_data[16:20])[0], struct.unpack("<L", si_data[20:24])[0]),
+                    'atime': WindowsTime(struct.unpack("<L", si_data[24:28])[0], struct.unpack("<L", si_data[28:32])[0])
+                }
+            except struct.error:
+                pass
+
+    def parse_fn_attribute(self, offset: int) -> None:
+        fn_data = self.raw_record[offset+24:]
+        if len(fn_data) >= 64:
+            try:
+                self.fn_times = {
+                    'crtime': WindowsTime(struct.unpack("<L", fn_data[8:12])[0], struct.unpack("<L", fn_data[12:16])[0]),
+                    'mtime': WindowsTime(struct.unpack("<L", fn_data[16:20])[0], struct.unpack("<L", fn_data[20:24])[0]),
+                    'ctime': WindowsTime(struct.unpack("<L", fn_data[24:28])[0], struct.unpack("<L", fn_data[28:32])[0]),
+                    'atime': WindowsTime(struct.unpack("<L", fn_data[32:36])[0], struct.unpack("<L", fn_data[36:40])[0])
+                }
+                self.filesize = struct.unpack("<Q", fn_data[48:56])[0]
+                name_len = struct.unpack("B", fn_data[64:65])[0]
+                if len(fn_data) >= 66 + name_len * 2:
+                    self.filename = fn_data[66:66+name_len*2].decode('utf-16-le', errors='replace')
+                self.parent_ref = struct.unpack("<Q", fn_data[:8])[0] & 0x0000FFFFFFFFFFFF
+            except struct.error:
+                pass
+
+    def parse_object_id_attribute(self, offset: int) -> None:
+        obj_id_data = self.raw_record[offset+24:offset+88]
+        if len(obj_id_data) >= 64:
+            try:
+                self.object_id = str(uuid.UUID(bytes_le=obj_id_data[:16]))
+                self.birth_volume_id = str(uuid.UUID(bytes_le=obj_id_data[16:32]))
+                self.birth_object_id = str(uuid.UUID(bytes_le=obj_id_data[32:48]))
+                self.birth_domain_id = str(uuid.UUID(bytes_le=obj_id_data[48:64]))
+            except (struct.error, ValueError):
+                if self.debug:
+                    print(f"Error parsing Object ID attribute for record {self.recordnum}")
+    
+    def get_parent_record_num(self) -> int:
+        return self.parent_ref & 0x0000FFFFFFFFFFFF
+
+    def parse_attribute_list(self, offset: int) -> None:
+        attr_content_offset = offset + struct.unpack("<H", self.raw_record[offset+20:offset+22])[0]
+        attr_content_end = offset + struct.unpack("<L", self.raw_record[offset+4:offset+8])[0]
+        
+        while attr_content_offset < attr_content_end:
+            try:
+                attr_type = struct.unpack("<L", self.raw_record[attr_content_offset:attr_content_offset+4])[0]
+                attr_len = struct.unpack("<H", self.raw_record[attr_content_offset+4:attr_content_offset+6])[0]
+                name_len = struct.unpack("B", self.raw_record[attr_content_offset+6:attr_content_offset+7])[0]
+                name_offset = struct.unpack("B", self.raw_record[attr_content_offset+7:attr_content_offset+8])[0]
+                
+                if name_len > 0:
+                    name = self.raw_record[attr_content_offset+name_offset:attr_content_offset+name_offset+name_len*2].decode('utf-16-le', errors='replace')
+                else:
+                    name = ""
+                
+                vcn = struct.unpack("<Q", self.raw_record[attr_content_offset+8:attr_content_offset+16])[0]
+                ref = struct.unpack("<Q", self.raw_record[attr_content_offset+16:attr_content_offset+24])[0]
+                
+                self.attribute_list.append({
+                    'type': attr_type,
+                    'name': name,
+                    'vcn': vcn,
+                    'reference': ref
+                })
+                
+                attr_content_offset += attr_len
+            except struct.error:
+                break
+
+    def parse_security_descriptor(self, offset: int) -> None:
+        sd_data = self.raw_record[offset+24:]
+        if len(sd_data) >= 20:
+            try:
+                revision = struct.unpack("B", sd_data[0:1])[0]
+                control = struct.unpack("<H", sd_data[2:4])[0]
+                owner_offset = struct.unpack("<L", sd_data[4:8])[0]
+                group_offset = struct.unpack("<L", sd_data[8:12])[0]
+                sacl_offset = struct.unpack("<L", sd_data[12:16])[0]
+                dacl_offset = struct.unpack("<L", sd_data[16:20])[0]
+                
+                self.security_descriptor = {
+                    'revision': revision,
+                    'control': control,
+                    'owner_offset': owner_offset,
+                    'group_offset': group_offset,
+                    'sacl_offset': sacl_offset,
+                    'dacl_offset': dacl_offset
+                }
+            except struct.error:
+                if self.debug:
+                    print(f"Error parsing Security Descriptor attribute for record {self.recordnum}")
+
+    def parse_volume_name(self, offset: int) -> None:
+        vn_data = self.raw_record[offset+24:]
+        try:
+            name_length = struct.unpack("<H", vn_data[:2])[0]
+            self.volume_name = vn_data[2:2+name_length*2].decode('utf-16-le', errors='replace')
+        except struct.error:
+            if self.debug:
+                print(f"Error parsing Volume Name attribute for record {self.recordnum}")
+
+    def parse_volume_information(self, offset: int) -> None:
+        vi_data = self.raw_record[offset+24:offset+48]
+        if len(vi_data) >= 12:
+            try:
+                self.volume_info = {
+                    'major_version': struct.unpack("B", vi_data[8:9])[0],
+                    'minor_version': struct.unpack("B", vi_data[9:10])[0],
+                    'flags': struct.unpack("<H", vi_data[10:12])[0]
+                }
+            except struct.error:
+                if self.debug:
+                    print(f"Error parsing Volume Information attribute for record {self.recordnum}")
+
+    def parse_data(self, offset):
+        data_header = self.raw_record[offset:offset+24]
+        try:
+            non_resident_flag = struct.unpack("B", data_header[8:9])[0]
+            name_length = struct.unpack("B", data_header[9:10])[0]
+            name_offset = struct.unpack("<H", data_header[10:12])[0]
+            if name_length > 0:
+                name = self.raw_record[offset+name_offset:offset+name_offset+name_length*2].decode('utf-16-le', errors='replace')
+            else:
+                name = ""
+            
+            if non_resident_flag == 0:  # Resident
+                content_size = struct.unpack("<L", data_header[16:20])[0]
+                content_offset = struct.unpack("<H", data_header[20:22])[0]
+                content = self.raw_record[offset+content_offset:offset+content_offset+content_size]
+            else:  # Non-resident
+                start_vcn = struct.unpack("<Q", data_header[16:24])[0]
+                last_vcn = struct.unpack("<Q", self.raw_record[offset+24:offset+32])[0]
+                
+            self.data_attribute = {
+                'name': name,
+                'non_resident': bool(non_resident_flag),
+                'content_size': content_size if non_resident_flag == 0 else None,
+                'start_vcn': start_vcn if non_resident_flag != 0 else None,
+                'last_vcn': last_vcn if non_resident_flag != 0 else None
+            }
+        except struct.error:
+            if self.debug:
+                print(f"Error parsing Data attribute for record {self.recordnum}")
+
+    def parse_index_root(self, offset: int) -> None:
+        ir_data = self.raw_record[offset+24:]
+        try:
+            attr_type = struct.unpack("<L", ir_data[:4])[0]
+            collation_rule = struct.unpack("<L", ir_data[4:8])[0]
+            index_alloc_size = struct.unpack("<L", ir_data[8:12])[0]
+            clusters_per_index = struct.unpack("B", ir_data[12:13])[0]
+            
+            self.index_root = {
+                'attr_type': attr_type,
+                'collation_rule': collation_rule,
+                'index_alloc_size': index_alloc_size,
+                'clusters_per_index': clusters_per_index
+            }
+        except struct.error:
+            if self.debug:
+                print(f"Error parsing Index Root attribute for record {self.recordnum}")
+
+    def parse_index_allocation(self, offset: int) -> None:
+        ia_data = self.raw_record[offset+24:]
+        try:
+            data_runs_offset = struct.unpack("<H", ia_data[:2])[0]
+            self.index_allocation = {
+                'data_runs_offset': data_runs_offset
+            }
+        except struct.error:
+            if self.debug:
+                print(f"Error parsing Index Allocation attribute for record {self.recordnum}")
+
+    def parse_bitmap(self, offset: int) -> None:
+        bitmap_data = self.raw_record[offset+24:]
+        try:
+            bitmap_size = struct.unpack("<L", bitmap_data[:4])[0]
+            self.bitmap = {
+                'size': bitmap_size,
+                'data': bitmap_data[4:4+bitmap_size]
+            }
+        except struct.error:
+            if self.debug:
+                print(f"Error parsing Bitmap attribute for record {self.recordnum}")
+
+    def parse_reparse_point(self, offset: int) -> None:
+        rp_data = self.raw_record[offset+24:]
+        try:
+            reparse_tag = struct.unpack("<L", rp_data[:4])[0]
+            reparse_data_length = struct.unpack("<H", rp_data[4:6])[0]
+            self.reparse_point = {
+                'reparse_tag': reparse_tag,
+                'data_length': reparse_data_length,
+                'data': rp_data[8:8+reparse_data_length]
+            }
+        except struct.error:
+            if self.debug:
+                print(f"Error parsing Reparse Point attribute for record {self.recordnum}")
+
+    def parse_ea_information(self, offset: int) -> None:
+        eai_data = self.raw_record[offset+24:]
+        try:
+            ea_size = struct.unpack("<L", eai_data[:4])[0]
+            ea_count = struct.unpack("<L", eai_data[4:8])[0]
+            self.ea_information = {
+                'ea_size': ea_size,
+                'ea_count': ea_count
+            }
+        except struct.error:
+            if self.debug:
+                print(f"Error parsing EA Information attribute for record {self.recordnum}")
+
+    def parse_ea(self, offset: int) -> None:
+        ea_data = self.raw_record[offset+24:]
+        try:
+            next_entry_offset = struct.unpack("<L", ea_data[:4])[0]
+            flags = struct.unpack("B", ea_data[4:5])[0]
+            name_length = struct.unpack("B", ea_data[5:6])[0]
+            value_length = struct.unpack("<H", ea_data[6:8])[0]
+            name = ea_data[8:8+name_length].decode('ascii', errors='replace')
+            value = ea_data[8+name_length:8+name_length+value_length]
+            
+            self.ea = {
+                'next_entry_offset': next_entry_offset,
+                'flags': flags,
+                'name': name,
+                'value': value
+            }
+        except struct.error:
+            if self.debug:
+                print(f"Error parsing EA attribute for record {self.recordnum}")
+
+    def parse_logged_utility_stream(self, offset: int) -> None:
+        lus_data = self.raw_record[offset+24:]
+        try:
+            stream_size = struct.unpack("<Q", lus_data[:8])[0]
+            self.logged_utility_stream = {
+                'size': stream_size,
+                'data': lus_data[8:8+stream_size]
+            }
+        except struct.error:
+            if self.debug:
+                print(f"Error parsing Logged Utility Stream attribute for record {self.recordnum}")
+
+
+    def to_csv(self) -> List[Union[str, int]]:
+        row = [
+            self.recordnum,
+            "Valid" if self.magic == int.from_bytes(MFT_RECORD_MAGIC, BYTE_ORDER) else "Invalid",
+            "In Use" if self.flags & FILE_RECORD_IN_USE else "Not in Use",
+            self.get_file_type(),
+            self.seq,
+            self.get_parent_record_num(),
+            self.base_ref >> 48,
+            
+            self.filename,
+            "",  # Filepath (to be filled later)
+            
+            self.si_times['crtime'].dtstr,
+            self.si_times['mtime'].dtstr,
+            self.si_times['atime'].dtstr,
+            self.si_times['ctime'].dtstr,
+            
+            self.fn_times['crtime'].dtstr,
+            self.fn_times['mtime'].dtstr,
+            self.fn_times['atime'].dtstr,
+            self.fn_times['ctime'].dtstr,
+            
+            self.object_id,
+            self.birth_volume_id,
+            self.birth_object_id,
+            self.birth_domain_id,
+            
+            str(STANDARD_INFORMATION_ATTRIBUTE in self.attribute_types),
+            str(ATTRIBUTE_LIST_ATTRIBUTE in self.attribute_types),
+            str(FILE_NAME_ATTRIBUTE in self.attribute_types),
+            str(VOLUME_NAME_ATTRIBUTE in self.attribute_types),
+            str(VOLUME_INFORMATION_ATTRIBUTE in self.attribute_types),
+            str(DATA_ATTRIBUTE in self.attribute_types),
+            str(INDEX_ROOT_ATTRIBUTE in self.attribute_types),
+            str(INDEX_ALLOCATION_ATTRIBUTE in self.attribute_types),
+            str(BITMAP_ATTRIBUTE in self.attribute_types),
+            str(REPARSE_POINT_ATTRIBUTE in self.attribute_types),
+            str(EA_INFORMATION_ATTRIBUTE in self.attribute_types),
+            str(EA_ATTRIBUTE in self.attribute_types),
+            str(LOGGED_UTILITY_STREAM_ATTRIBUTE in self.attribute_types),
+            
+            str(self.attribute_list),
+            str(self.security_descriptor),
+            self.volume_name,
+            str(self.volume_info),
+            str(self.data_attribute),
+            str(self.index_root),
+            str(self.index_allocation),
+            str(self.bitmap),
+            str(self.reparse_point),
+            str(self.ea_information),
+            str(self.ea),
+            str(self.logged_utility_stream)
+        ]
+        if self.md5 is not None:
+            row.extend([self.md5, self.sha256, self.sha512, self.crc32])
+        else:
+            row.extend([""] * 4)  # Add empty strings for hash fields if not computed
+        return row
+
+    def compute_hashes(self) -> None:
+        md5 = hashlib.md5()
+        sha256 = hashlib.sha256()
+        sha512 = hashlib.sha512()
+        
+        md5.update(self.raw_record)
+        sha256.update(self.raw_record)
+        sha512.update(self.raw_record)
+        
+        self.md5 = md5.hexdigest()
+        self.sha256 = sha256.hexdigest()
+        self.sha512 = sha512.hexdigest()
+        self.crc32 = format(zlib.crc32(self.raw_record) & 0xFFFFFFFF, '08x')
+
+    def get_file_type(self)-> str:
+        if self.flags & FILE_RECORD_IS_DIRECTORY:
+            return "Directory"
+        elif self.flags & FILE_RECORD_IS_EXTENSION:
+            return "Extension"
+        elif self.flags & FILE_RECORD_HAS_SPECIAL_INDEX:
+            return "Special Index"
+        else:
             return "File"